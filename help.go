--- conflicted
+++ resolved
@@ -54,11 +54,7 @@
 		Description:   "Options controlling the HTTP request and its parts.",
 		Flags:         make([]UsageFlag, 0),
 		Hidden:        false,
-<<<<<<< HEAD
-		ExpectedFlags: []string{"H", "X", "b", "d", "r", "u", "raw", "recursion", "recursion-depth", "recursion-strategy", "replay-proxy", "timeout", "ignore-body", "x", "sni", "http2"},
-=======
-		ExpectedFlags: []string{"cc", "ck", "H", "X", "b", "d", "r", "u", "recursion", "recursion-depth", "recursion-strategy", "replay-proxy", "timeout", "ignore-body", "x", "sni", "http2"},
->>>>>>> 3fdb4e2b
+		ExpectedFlags: []string{"cc", "ck", "H", "X", "b", "d", "r", "u", "raw", "recursion", "recursion-depth", "recursion-strategy", "replay-proxy", "timeout", "ignore-body", "x", "sni", "http2"},
 	}
 	u_general := UsageSection{
 		Name:          "GENERAL OPTIONS",
