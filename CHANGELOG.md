--- conflicted
+++ resolved
@@ -1,11 +1,8 @@
 ## Changelog
 - master
   - New
-<<<<<<< HEAD
     - New cli flag `-raw` to omit urlencoding for URIs
-=======
     - Integration with `github.com/ffuf/pencode` library, added `-enc` cli flag to do various in-fly encodings for input data
->>>>>>> 3fdb4e2b
   - Changed
     - Explicitly allow TLS1.0 
     - Fix markdown output file format
